--- conflicted
+++ resolved
@@ -1,11 +1,7 @@
 {
   "name": "go",
   "displayName": "Go",
-<<<<<<< HEAD
-  "version": "0.15.2",
-=======
   "version": "0.16.0-dev",
->>>>>>> 8aab1a28
   "publisher": "golang",
   "description": "Rich Go language support for Visual Studio Code",
   "author": {
